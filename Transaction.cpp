/*
 *    This is SqliteOverlay, a database abstraction layer on top of SQLite.
 *    Copyright (C) 2015  Volker Knollmann
 *
 *    This program is free software: you can redistribute it and/or modify
 *    it under the terms of the GNU General Public License as published by
 *    the Free Software Foundation, either version 3 of the License, or
 *    any later version.
 *
 *    This program is distributed in the hope that it will be useful,
 *    but WITHOUT ANY WARRANTY; without even the implied warranty of
 *    MERCHANTABILITY or FITNESS FOR A PARTICULAR PURPOSE.  See the
 *    GNU General Public License for more details.
 *
 *    You should have received a copy of the GNU General Public License
 *    along with this program.  If not, see <http://www.gnu.org/licenses/>.
 */

#include "Transaction.h"

namespace SqliteOverlay
{

  Transaction::Transaction(const SqliteDatabase* _db, TransactionType tt, TransactionDtorAction _dtorAct)
    :db(_db), dtorAct(_dtorAct), isFinished(false)
  {
    if (db == nullptr)
    {
      throw invalid_argument("Received NULL handle for database in Transaction ctor");
    }

    string sql;
    savepointName.clear();

    // Is another transaction already in progress?
    if (db->isAutoCommit() == false)
    {
      // No autocommit, so another transaction has
      // already been started outside this of this
      // constructor. Thus we create a savepoint
      // within the outer transaction

      // create a "unique" savepoint name. We use
      // a combination of a 5-digit random number
      // and the current time. Should be sufficiently
      // unique
      savepointName = "SP" + to_string(rand() % 100000);
      savepointName += to_string(time(nullptr));

      // create the savepoint
      sql = "SAVEPOINT " + savepointName;
    } else {
      // autocommit is set to yes, so no other
      // transaction is already in progress.
      // now let's create such a transaction
      sql = "BEGIN ";
      switch (tt)
      {
      case TransactionType::Deferred:
        sql += "DEFERRED";
        break;

      case TransactionType::Exclusive:
        sql += "EXCLUSIVE";
        break;

      default:
        sql += "IMMEDIATE";
      }
      sql += " TRANSACTION";
    }

    // try to acquire the database lock
    db->execNonQuery(sql);
  }

  //----------------------------------------------------------------------------

  Transaction::Transaction(Transaction&& other)
  {
    operator=(std::move(other));
  }

  //----------------------------------------------------------------------------

  Transaction& Transaction::operator=(Transaction&& other)
  {
    db = other.db;
    other.db = nullptr;

    dtorAct =other.dtorAct;

    savepointName = other.savepointName;
    other.savepointName.clear();

    isFinished = other.isFinished;
    other.isFinished = true;

    return *this;
  }

//----------------------------------------------------------------------------

  bool Transaction::isActive() const
  {
    return (!(db->isAutoCommit()) && !isFinished);
  }

  //----------------------------------------------------------------------------

  void Transaction::commit()
  {
<<<<<<< HEAD
    string sql = getFinishSql(true);
    int err;
    db->execNonQuery(sql, &err);
    if (errCodeOut != nullptr) *errCodeOut = err;
=======
    try
    {
      if (savepointName.empty())
      {
        db->execNonQuery("COMMIT");   // we're the outermost transaction
      } else {
        db->execNonQuery("RELEASE " + savepointName);   // we're an inner, nested transaction
      }
    }
    catch (GenericSqliteException e)
    {
      // re-throw anything but in case of a "SQL logic error"
      // tag this transaction as finished because the
      // logic error indicated that the transaction has already been committed / rolled back
      // by an outer transaction
      //
      // tagging this transaction as finished avoids termination
      // of the programm when we hit the dtor
      if (e.errCode() == PrimaryResultCode::ERROR) isFinished = true;
      throw;
    }
>>>>>>> 3f0af258

    isFinished = true;
  }

  //----------------------------------------------------------------------------

  void Transaction::rollback()
  {
<<<<<<< HEAD
    string sql = getFinishSql(false);
    int err;
    db->execNonQuery(sql, &err);
    if (errCodeOut != nullptr) *errCodeOut = err;
=======
    try
    {
      if (savepointName.empty())
      {
        db->execNonQuery("ROLLBACK");   // we're the outermost transaction
      } else {
        db->execNonQuery("ROLLBACK TO " + savepointName);   // we're an inner, nested transaction
      }
    }
    catch (GenericSqliteException e)
    {
      // re-throw anything but in case of a "SQL logic error"
      // tag this transaction as finished because the
      // logic error indicated that the transaction has already been committed / rolled back
      // by an outer transaction
      //
      // tagging this transaction as finished avoids termination
      // of the programm when we hit the dtor
      if (e.errCode() == PrimaryResultCode::ERROR) isFinished = true;
      throw;
    }
>>>>>>> 3f0af258

    isFinished = true;
  }

  //----------------------------------------------------------------------------

  bool Transaction::isNested() const
  {
    return (!(savepointName.empty()));
  }

  //----------------------------------------------------------------------------

  Transaction::~Transaction()
  {
    if (isFinished) return;

    // the transaction has not been finalized yet.
    // What to do?
<<<<<<< HEAD
    string sql = getFinishSql(dtorAct == TRANSACTION_DESTRUCTOR_ACTION::COMMIT);
=======
    string sql;
    if (dtorAct == TransactionDtorAction::Commit)
    {
      if (savepointName.empty())
      {
        sql = "COMMIT";
      } else {
        sql = "RELEASE SAVEPOINT " + savepointName;
      }
    }
    if (dtorAct == TransactionDtorAction::Rollback)
    {
      sql = "ROLLBACK";
      if (!(savepointName.empty()))
      {
        sql += " TO SAVEPOINT " + savepointName;
      }
    }

>>>>>>> 3f0af258
    if (!(sql.empty()) && (db != nullptr))
    {
      db->execNonQuery(sql);
    }
  }

//----------------------------------------------------------------------------

<<<<<<< HEAD
  Transaction::Transaction(SqliteDatabase* _db, TRANSACTION_TYPE tt, TRANSACTION_DESTRUCTOR_ACTION _dtorAct, int* errCodeOut)
    :db(_db), dtorAct(_dtorAct), isFinished(false)
  {
    if (db == nullptr)
    {
      if (errCodeOut != nullptr) *errCodeOut = SQLITE_ERROR;
      throw invalid_argument("Received NULL handle for database in Transaction ctor");
    }

    string sql;
    savepointName.clear();

    // Is another transaction already in progress?
    if (db->isAutoCommit() == false)
    {
      // No autocommit, so another transaction has
      // already been started outside this of this
      // constructor. Thus we create a savepoint
      // within the outer transaction

      // create a "unique" savepoint name. We use
      // a combination of a 5-digit random number
      // and the current time. Should be sufficiently
      // unique
      savepointName = "s" + to_string(rand() % 100000);
      savepointName += "_" + to_string(time(nullptr));

      // create the savepoint
      sql = "SAVEPOINT " + savepointName;
    } else {
      // autocommit is set to yes, so no other
      // transaction is already in progress.
      // now let's create such a transaction
      sql = "BEGIN ";
      switch (tt)
      {
      case TRANSACTION_TYPE::DEFERRED:
        sql += "DEFERRED";
        break;

      case TRANSACTION_TYPE::EXCLUSIVE:
        sql += "EXCLUSIVE";
        break;

      default:
        sql += "IMMEDIATE";
      }
      sql += " TRANSACTION";
    }

    // try to acquire the database lock
    int err;
    db->execNonQuery(sql, &err);
    if (errCodeOut != nullptr) *errCodeOut = err;

    // raise an exception on error, e. g. if the database is locked by
    // another transaction
    if (err != SQLITE_DONE)
    {
      throw std::runtime_error("Couldn't initiate transaction in Transaction ctor");
    }
  }
=======
>>>>>>> 3f0af258

  //----------------------------------------------------------------------------

  string Transaction::getFinishSql(bool isCommit) const
  {
    // create the SQL command for committing a
    // transaction or an inner savepoint
    if (isCommit)
    {
      return savepointName.empty() ? "COMMIT" : ("RELEASE SAVEPOINT " + savepointName);
    }

    // create the SQL command for rolling back a
    // transaction or an inner savepoint
    return savepointName.empty() ? "ROLLBACK" : ("ROLLBACK TO SAVEPOINT " + savepointName);
  }
    
    
//----------------------------------------------------------------------------
    
    
//----------------------------------------------------------------------------
    
    
//----------------------------------------------------------------------------
    
    
//----------------------------------------------------------------------------
    
    
//----------------------------------------------------------------------------
    
    
//----------------------------------------------------------------------------
    
    
//----------------------------------------------------------------------------
    
    
//----------------------------------------------------------------------------
    
    
//----------------------------------------------------------------------------
    
    
//----------------------------------------------------------------------------
    
    
//----------------------------------------------------------------------------
    
    
//----------------------------------------------------------------------------
    
    
//----------------------------------------------------------------------------
    
    
//----------------------------------------------------------------------------
    
    
//----------------------------------------------------------------------------
    
    
//----------------------------------------------------------------------------
    
}<|MERGE_RESOLUTION|>--- conflicted
+++ resolved
@@ -110,12 +110,6 @@
 
   void Transaction::commit()
   {
-<<<<<<< HEAD
-    string sql = getFinishSql(true);
-    int err;
-    db->execNonQuery(sql, &err);
-    if (errCodeOut != nullptr) *errCodeOut = err;
-=======
     try
     {
       if (savepointName.empty())
@@ -137,7 +131,6 @@
       if (e.errCode() == PrimaryResultCode::ERROR) isFinished = true;
       throw;
     }
->>>>>>> 3f0af258
 
     isFinished = true;
   }
@@ -146,12 +139,6 @@
 
   void Transaction::rollback()
   {
-<<<<<<< HEAD
-    string sql = getFinishSql(false);
-    int err;
-    db->execNonQuery(sql, &err);
-    if (errCodeOut != nullptr) *errCodeOut = err;
-=======
     try
     {
       if (savepointName.empty())
@@ -173,7 +160,6 @@
       if (e.errCode() == PrimaryResultCode::ERROR) isFinished = true;
       throw;
     }
->>>>>>> 3f0af258
 
     isFinished = true;
   }
@@ -193,9 +179,6 @@
 
     // the transaction has not been finalized yet.
     // What to do?
-<<<<<<< HEAD
-    string sql = getFinishSql(dtorAct == TRANSACTION_DESTRUCTOR_ACTION::COMMIT);
-=======
     string sql;
     if (dtorAct == TransactionDtorAction::Commit)
     {
@@ -215,7 +198,6 @@
       }
     }
 
->>>>>>> 3f0af258
     if (!(sql.empty()) && (db != nullptr))
     {
       db->execNonQuery(sql);
@@ -223,74 +205,6 @@
   }
 
 //----------------------------------------------------------------------------
-
-<<<<<<< HEAD
-  Transaction::Transaction(SqliteDatabase* _db, TRANSACTION_TYPE tt, TRANSACTION_DESTRUCTOR_ACTION _dtorAct, int* errCodeOut)
-    :db(_db), dtorAct(_dtorAct), isFinished(false)
-  {
-    if (db == nullptr)
-    {
-      if (errCodeOut != nullptr) *errCodeOut = SQLITE_ERROR;
-      throw invalid_argument("Received NULL handle for database in Transaction ctor");
-    }
-
-    string sql;
-    savepointName.clear();
-
-    // Is another transaction already in progress?
-    if (db->isAutoCommit() == false)
-    {
-      // No autocommit, so another transaction has
-      // already been started outside this of this
-      // constructor. Thus we create a savepoint
-      // within the outer transaction
-
-      // create a "unique" savepoint name. We use
-      // a combination of a 5-digit random number
-      // and the current time. Should be sufficiently
-      // unique
-      savepointName = "s" + to_string(rand() % 100000);
-      savepointName += "_" + to_string(time(nullptr));
-
-      // create the savepoint
-      sql = "SAVEPOINT " + savepointName;
-    } else {
-      // autocommit is set to yes, so no other
-      // transaction is already in progress.
-      // now let's create such a transaction
-      sql = "BEGIN ";
-      switch (tt)
-      {
-      case TRANSACTION_TYPE::DEFERRED:
-        sql += "DEFERRED";
-        break;
-
-      case TRANSACTION_TYPE::EXCLUSIVE:
-        sql += "EXCLUSIVE";
-        break;
-
-      default:
-        sql += "IMMEDIATE";
-      }
-      sql += " TRANSACTION";
-    }
-
-    // try to acquire the database lock
-    int err;
-    db->execNonQuery(sql, &err);
-    if (errCodeOut != nullptr) *errCodeOut = err;
-
-    // raise an exception on error, e. g. if the database is locked by
-    // another transaction
-    if (err != SQLITE_DONE)
-    {
-      throw std::runtime_error("Couldn't initiate transaction in Transaction ctor");
-    }
-  }
-=======
->>>>>>> 3f0af258
-
-  //----------------------------------------------------------------------------
 
   string Transaction::getFinishSql(bool isCommit) const
   {
